--- conflicted
+++ resolved
@@ -31,7 +31,6 @@
     "font = {'family': 'Times New Roman', 'weight': 'bold', 'size': 12}\n",
     "rc('font', **font)"
    ]
-<<<<<<< HEAD
   },
   {
    "cell_type": "code",
@@ -110,41 +109,6 @@
     "image_heatmap_blend = draw_heatmaps_on_image(image, response_heatmaps, boxlist)\n",
     "image_show(image_heatmap_blend)"
    ]
-  },
-  {
-   "cell_type": "code",
-   "execution_count": null,
-   "metadata": {},
-   "outputs": [],
-   "source": [
-    "boxes_iou = torch.rand((8, 5))\n",
-    "above_thresh_mask = boxes_iou > 0.8\n",
-    "above_thresh_mask"
-   ]
-  },
-  {
-   "cell_type": "code",
-   "execution_count": null,
-   "metadata": {},
-   "outputs": [],
-   "source": [
-    "above_thresh_mask.nonzero()[:, 0].unique()"
-   ]
-  },
-  {
-   "cell_type": "code",
-   "execution_count": null,
-   "metadata": {},
-   "outputs": [],
-   "source": [
-    "import cv2 as cv\n",
-    "\n",
-    "cv.imshow(\"Preview\", image)\n",
-    "cv.waitKey(0)\n",
-    "cv.destroyAllWindows()"
-   ]
-=======
->>>>>>> 5ef4f4b2
   }
  ],
  "metadata": {
